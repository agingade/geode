/*
 * Licensed to the Apache Software Foundation (ASF) under one or more contributor license
 * agreements. See the NOTICE file distributed with this work for additional information regarding
 * copyright ownership. The ASF licenses this file to You under the Apache License, Version 2.0 (the
 * "License"); you may not use this file except in compliance with the License. You may obtain a
 * copy of the License at
 *
 * http://www.apache.org/licenses/LICENSE-2.0
 *
 * Unless required by applicable law or agreed to in writing, software distributed under the License
 * is distributed on an "AS IS" BASIS, WITHOUT WARRANTIES OR CONDITIONS OF ANY KIND, either express
 * or implied. See the License for the specific language governing permissions and limitations under
 * the License.
 */
package org.apache.geode.connectors.jdbc.internal;

import java.util.Set;

import org.apache.geode.cache.Cache;
import org.apache.geode.internal.cache.CacheService;
import org.apache.geode.internal.cache.extension.Extension;

public interface InternalJdbcConnectorService extends Extension<Cache>, CacheService {

  void createConnectionConfig(ConnectionConfiguration config)
      throws ConnectionConfigExistsException;

  void replaceConnectionConfig(ConnectionConfiguration config)
      throws ConnectionConfigNotFoundException;

  void destroyConnectionConfig(String connectionName);

  ConnectionConfiguration getConnectionConfig(String connectionName);

  Set<ConnectionConfiguration> getConnectionConfigs();

  void createRegionMapping(RegionMapping mapping) throws RegionMappingExistsException;

<<<<<<< HEAD
  void replaceRegionMapping(RegionMapping mapping) throws RegionMappingNotFoundException;
=======
  void destroyRegionMapping(String regionName);
>>>>>>> 71ffd246

  RegionMapping getMappingForRegion(String regionName);
}<|MERGE_RESOLUTION|>--- conflicted
+++ resolved
@@ -36,11 +36,9 @@
 
   void createRegionMapping(RegionMapping mapping) throws RegionMappingExistsException;
 
-<<<<<<< HEAD
   void replaceRegionMapping(RegionMapping mapping) throws RegionMappingNotFoundException;
-=======
+
   void destroyRegionMapping(String regionName);
->>>>>>> 71ffd246
 
   RegionMapping getMappingForRegion(String regionName);
 }