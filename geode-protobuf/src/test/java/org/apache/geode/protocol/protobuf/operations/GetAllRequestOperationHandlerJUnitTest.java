/*
 * Licensed to the Apache Software Foundation (ASF) under one or more contributor license
 * agreements. See the NOTICE file distributed with this work for additional information regarding
 * copyright ownership. The ASF licenses this file to You under the Apache License, Version 2.0 (the
 * "License"); you may not use this file except in compliance with the License. You may obtain a
 * copy of the License at
 *
 * http://www.apache.org/licenses/LICENSE-2.0
 *
 * Unless required by applicable law or agreed to in writing, software distributed under the License
 * is distributed on an "AS IS" BASIS, WITHOUT WARRANTIES OR CONDITIONS OF ANY KIND, either express
 * or implied. See the License for the specific language governing permissions and limitations under
 * the License.
 */
package org.apache.geode.protocol.protobuf.operations;

import static org.junit.Assert.assertEquals;
import static org.junit.Assert.assertFalse;
import static org.junit.Assert.assertTrue;
import static org.mockito.Mockito.mock;
import static org.mockito.Mockito.times;
import static org.mockito.Mockito.verify;
import static org.mockito.Mockito.when;

import java.util.HashMap;
import java.util.HashSet;
import java.util.List;
import java.util.Map;

import org.junit.Before;
import org.junit.Test;
import org.junit.experimental.categories.Category;

import org.apache.geode.cache.CacheLoaderException;
import org.apache.geode.cache.Region;
<<<<<<< HEAD
import org.apache.geode.internal.cache.tier.sockets.MessageExecutionContext;
import org.apache.geode.internal.exception.InvalidExecutionContextException;
=======
import org.apache.geode.internal.cache.tier.sockets.InvalidExecutionContextException;
import org.apache.geode.internal.cache.tier.sockets.MessageExecutionContext;
>>>>>>> 501bd79a
import org.apache.geode.internal.protocol.protobuf.BasicTypes;
import org.apache.geode.internal.protocol.protobuf.RegionAPI;
import org.apache.geode.protocol.protobuf.Result;
import org.apache.geode.protocol.protobuf.Success;
import org.apache.geode.protocol.protobuf.utilities.ProtobufRequestUtilities;
import org.apache.geode.protocol.protobuf.utilities.ProtobufUtilities;
import org.apache.geode.security.server.NoOpAuthorizer;
import org.apache.geode.serialization.exception.UnsupportedEncodingTypeException;
import org.apache.geode.serialization.registry.exception.CodecAlreadyRegisteredForTypeException;
import org.apache.geode.serialization.registry.exception.CodecNotRegisteredForTypeException;
import org.apache.geode.test.junit.categories.UnitTest;

@Category(UnitTest.class)
public class GetAllRequestOperationHandlerJUnitTest extends OperationHandlerJUnitTest {
  private static final String TEST_KEY1 = "my key1";
  private static final String TEST_VALUE1 = "my value1";
  private static final String TEST_KEY2 = "my key2";
  private static final String TEST_VALUE2 = "my value2";
  private static final String TEST_KEY3 = "my key3";
  private static final String TEST_VALUE3 = "my value3";
  private static final String TEST_REGION = "test region";
  private static final String TEST_INVALID_KEY = "I'm a naughty key!";
  private static final String NO_VALUE_PRESENT_FOR_THIS_KEY = "no value present for this key";
  private Region regionStub;

  @Before
  public void setUp() throws Exception {
    super.setUp();

    regionStub = mock(Region.class);
    when(regionStub.get(TEST_KEY1)).thenReturn(TEST_VALUE1);
    when(regionStub.get(TEST_KEY2)).thenReturn(TEST_VALUE2);
    when(regionStub.get(TEST_KEY3)).thenReturn(TEST_VALUE3);
    when(regionStub.get(NO_VALUE_PRESENT_FOR_THIS_KEY)).thenReturn(null);
    when(regionStub.get(TEST_INVALID_KEY))
        .thenThrow(new CacheLoaderException("Let's pretend that didn't work"));

    when(cacheStub.getRegion(TEST_REGION)).thenReturn(regionStub);
    operationHandler = new GetAllRequestOperationHandler();
  }

  @Test
  public void processReturnsExpectedValuesForValidKeys()
      throws CodecAlreadyRegisteredForTypeException, UnsupportedEncodingTypeException,
      CodecNotRegisteredForTypeException, InvalidExecutionContextException {
<<<<<<< HEAD
    Result<RegionAPI.GetAllResponse> result = operationHandler.process(serializationServiceStub,
        generateTestRequest(true), new MessageExecutionContext(cacheStub, new NoOpAuthorizer()));
=======
    Result<RegionAPI.GetAllResponse> result =
        operationHandler.process(serializationServiceStub, generateTestRequest(true, false),
            new MessageExecutionContext(cacheStub, new NoOpStreamAuthorizer()));
>>>>>>> 501bd79a

    assertTrue(result instanceof Success);

    RegionAPI.GetAllResponse response = result.getMessage();

    assertEquals(3, response.getEntriesCount());

    List<BasicTypes.Entry> entriesList = response.getEntriesList();
    Map<String, String> responseEntries = convertEntryListToMap(entriesList);

    assertEquals(TEST_VALUE1, responseEntries.get(TEST_KEY1));
    assertEquals(TEST_VALUE2, responseEntries.get(TEST_KEY2));
    assertEquals(TEST_VALUE3, responseEntries.get(TEST_KEY3));
  }

  @Test
  public void processReturnsNoEntriesForNoKeysRequested() throws UnsupportedEncodingTypeException,
      CodecNotRegisteredForTypeException, InvalidExecutionContextException {
<<<<<<< HEAD
    Result<RegionAPI.GetAllResponse> result = operationHandler.process(serializationServiceStub,
        generateTestRequest(false), new MessageExecutionContext(cacheStub, new NoOpAuthorizer()));
=======
    Result<RegionAPI.GetAllResponse> result =
        operationHandler.process(serializationServiceStub, generateTestRequest(false, false),
            new MessageExecutionContext(cacheStub, new NoOpStreamAuthorizer()));
>>>>>>> 501bd79a

    assertTrue(result instanceof Success);

    List<BasicTypes.Entry> entriesList = result.getMessage().getEntriesList();
    Map<String, String> responseEntries = convertEntryListToMap(entriesList);
    assertEquals(0, responseEntries.size());
  }

  @Test
  public void singeNullKey() throws Exception {
    HashSet<BasicTypes.EncodedValue> testKeys = new HashSet<>();
    testKeys.add(ProtobufUtilities.createEncodedValue(serializationServiceStub,
        NO_VALUE_PRESENT_FOR_THIS_KEY));
    RegionAPI.GetAllRequest getAllRequest =
        ProtobufRequestUtilities.createGetAllRequest(TEST_REGION, testKeys);
    Result<RegionAPI.GetAllResponse> result = operationHandler.process(serializationServiceStub,
        getAllRequest, new MessageExecutionContext(cacheStub, new NoOpStreamAuthorizer()));

    assertTrue(result instanceof Success);
    RegionAPI.GetAllResponse message = result.getMessage();
    assertEquals(1, message.getEntriesCount());
    assertFalse(message.getEntries(0).hasValue());
    assertEquals(NO_VALUE_PRESENT_FOR_THIS_KEY, message.getEntries(0).getKey().getStringResult());

    verify(regionStub, times(1)).get(NO_VALUE_PRESENT_FOR_THIS_KEY);
  }

  @Test
  public void multipleKeysWhereOneThrows() throws UnsupportedEncodingTypeException,
      CodecNotRegisteredForTypeException, InvalidExecutionContextException {
    Result<RegionAPI.GetAllResponse> result =
        operationHandler.process(serializationServiceStub, generateTestRequest(true, true),
            new MessageExecutionContext(cacheStub, new NoOpStreamAuthorizer()));

    assertTrue(result instanceof Success);

    RegionAPI.GetAllResponse response = result.getMessage();

    assertEquals(3, response.getEntriesCount());

    List<BasicTypes.Entry> entriesList = response.getEntriesList();
    Map<String, String> responseEntries = convertEntryListToMap(entriesList);

    assertEquals(TEST_VALUE1, responseEntries.get(TEST_KEY1));
    assertEquals(TEST_VALUE2, responseEntries.get(TEST_KEY2));
    assertEquals(TEST_VALUE3, responseEntries.get(TEST_KEY3));

    assertEquals(1, response.getFailuresCount());
    assertEquals(TEST_INVALID_KEY, response.getFailures(0).getKey().getStringResult());
  }

  private RegionAPI.GetAllRequest generateTestRequest(boolean addKeys, boolean useInvalid)
      throws UnsupportedEncodingTypeException, CodecNotRegisteredForTypeException {
    HashSet<BasicTypes.EncodedValue> testKeys = new HashSet<>();
    if (addKeys) {
      testKeys.add(ProtobufUtilities.createEncodedValue(serializationServiceStub, TEST_KEY1));
      testKeys.add(ProtobufUtilities.createEncodedValue(serializationServiceStub, TEST_KEY2));
      testKeys.add(ProtobufUtilities.createEncodedValue(serializationServiceStub, TEST_KEY3));
      if (useInvalid) {
        testKeys
            .add(ProtobufUtilities.createEncodedValue(serializationServiceStub, TEST_INVALID_KEY));
      }
    }
    return ProtobufRequestUtilities.createGetAllRequest(TEST_REGION, testKeys);
  }

  private Map<String, String> convertEntryListToMap(List<BasicTypes.Entry> entriesList) {
    Map<String, String> result = new HashMap<>();
    for (BasicTypes.Entry entry : entriesList) {
      BasicTypes.EncodedValue encodedKey = entry.getKey();
      assertEquals(BasicTypes.EncodedValue.ValueCase.STRINGRESULT, encodedKey.getValueCase());
      String key = encodedKey.getStringResult();
      BasicTypes.EncodedValue encodedValue = entry.getValue();
      assertEquals(BasicTypes.EncodedValue.ValueCase.STRINGRESULT, encodedValue.getValueCase());
      String value = encodedValue.getStringResult();
      result.put(key, value);
    }
    return result;
  }
}<|MERGE_RESOLUTION|>--- conflicted
+++ resolved
@@ -33,13 +33,8 @@
 
 import org.apache.geode.cache.CacheLoaderException;
 import org.apache.geode.cache.Region;
-<<<<<<< HEAD
 import org.apache.geode.internal.cache.tier.sockets.MessageExecutionContext;
 import org.apache.geode.internal.exception.InvalidExecutionContextException;
-=======
-import org.apache.geode.internal.cache.tier.sockets.InvalidExecutionContextException;
-import org.apache.geode.internal.cache.tier.sockets.MessageExecutionContext;
->>>>>>> 501bd79a
 import org.apache.geode.internal.protocol.protobuf.BasicTypes;
 import org.apache.geode.internal.protocol.protobuf.RegionAPI;
 import org.apache.geode.protocol.protobuf.Result;
@@ -85,14 +80,9 @@
   public void processReturnsExpectedValuesForValidKeys()
       throws CodecAlreadyRegisteredForTypeException, UnsupportedEncodingTypeException,
       CodecNotRegisteredForTypeException, InvalidExecutionContextException {
-<<<<<<< HEAD
-    Result<RegionAPI.GetAllResponse> result = operationHandler.process(serializationServiceStub,
-        generateTestRequest(true), new MessageExecutionContext(cacheStub, new NoOpAuthorizer()));
-=======
     Result<RegionAPI.GetAllResponse> result =
         operationHandler.process(serializationServiceStub, generateTestRequest(true, false),
-            new MessageExecutionContext(cacheStub, new NoOpStreamAuthorizer()));
->>>>>>> 501bd79a
+            new MessageExecutionContext(cacheStub, new NoOpAuthorizer()));
 
     assertTrue(result instanceof Success);
 
@@ -111,14 +101,9 @@
   @Test
   public void processReturnsNoEntriesForNoKeysRequested() throws UnsupportedEncodingTypeException,
       CodecNotRegisteredForTypeException, InvalidExecutionContextException {
-<<<<<<< HEAD
-    Result<RegionAPI.GetAllResponse> result = operationHandler.process(serializationServiceStub,
-        generateTestRequest(false), new MessageExecutionContext(cacheStub, new NoOpAuthorizer()));
-=======
     Result<RegionAPI.GetAllResponse> result =
         operationHandler.process(serializationServiceStub, generateTestRequest(false, false),
-            new MessageExecutionContext(cacheStub, new NoOpStreamAuthorizer()));
->>>>>>> 501bd79a
+            new MessageExecutionContext(cacheStub, new NoOpAuthorizer()));
 
     assertTrue(result instanceof Success);
 
@@ -135,7 +120,7 @@
     RegionAPI.GetAllRequest getAllRequest =
         ProtobufRequestUtilities.createGetAllRequest(TEST_REGION, testKeys);
     Result<RegionAPI.GetAllResponse> result = operationHandler.process(serializationServiceStub,
-        getAllRequest, new MessageExecutionContext(cacheStub, new NoOpStreamAuthorizer()));
+        getAllRequest, new MessageExecutionContext(cacheStub, new NoOpAuthorizer()));
 
     assertTrue(result instanceof Success);
     RegionAPI.GetAllResponse message = result.getMessage();
@@ -151,7 +136,7 @@
       CodecNotRegisteredForTypeException, InvalidExecutionContextException {
     Result<RegionAPI.GetAllResponse> result =
         operationHandler.process(serializationServiceStub, generateTestRequest(true, true),
-            new MessageExecutionContext(cacheStub, new NoOpStreamAuthorizer()));
+            new MessageExecutionContext(cacheStub, new NoOpAuthorizer()));
 
     assertTrue(result instanceof Success);
 
